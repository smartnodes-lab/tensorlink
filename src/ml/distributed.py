--- conflicted
+++ resolved
@@ -1,9 +1,4 @@
-<<<<<<< HEAD
-
 from src.ml.model_analyzer import *
-=======
-from src.ml.model_analyzer import handle_output, get_first_layer, estimate_memory, access_module, find_module
->>>>>>> e0772783
 from src.roles.worker import Worker
 from src.p2p.connection import Connection
 
@@ -52,12 +47,8 @@
         Is able to host offloaded submodules along with local operations. Can be spawned
         by a Worker or a User. Host is referred to as the 'master' node.
     """
-<<<<<<< HEAD
-
-    def __init__(self, model: nn.Module, master_node: Worker, batch_size: int, micro_batch_size: int):
-=======
-    def __init__(self, model: nn.Module, master_node: Worker, config=None, device=None):
->>>>>>> e0772783
+
+    def __init__(self, model: nn.Module, master_node: Worker, batch_size: int, micro_batch_size: int, config=None, device=None):
         super(DistributedModel, self).__init__()
 
         self.master_node = master_node
@@ -97,7 +88,6 @@
         self.model.outputs = {}
         self.model.intermediates = {m: [[]] for m in range(n_micro_batches)}
 
-<<<<<<< HEAD
         # Spawn separate threads for each micro batch for pipeline parallelism
         threads = []
         for micro, batch in enumerate(micro_batches):
@@ -110,14 +100,6 @@
             t.join()
 
         return self.model.outputs
-
-        # if self.training:
-        #     x.loss.backward = self.backward
-        #
-        # return x
-=======
-        return x
->>>>>>> e0772783
 
     def backward(self, loss):
         n_micro_batches = self.batch_size // self.micro_batch_size
@@ -227,32 +209,19 @@
             else:
                 raise "Expect vals to be of length 2 or 3."
 
-<<<<<<< HEAD
     def perform_micro_forward(self, micro, args, **kwargs):
         THREAD_STORAGE.micro = micro
         x = self.model(args, **kwargs)
         self.model.outputs[micro] = x
 
     def distribute_model(self):
-=======
+
     def get_node_most_memory(self):
         # gets node with most memory, returns key and memory
         key = max(self.master_node.nodes, key=lambda x: self.master_node.nodes[x]['memory'])
         return key, self.master_node.nodes[key]['memory']
         
-    def parameters(self, recurse=True):
-        parameters = []
-        for module in list(self.model.children()):
-            if contains_offloaded(module):
-                pass
-            else:
-                parameters.append(module.parameters())
-
-    def update_parameters(self, parameters):
-        pass
-
     def distribute_model(self, config=None):
->>>>>>> e0772783
         # Retrieve model names and assign workers to offload. Contact candidate workers
         # and ensure they are ready to receive the model / train
         distributed_module_ids = []
@@ -296,7 +265,6 @@
                     "module_id": mod_id,
                 }]
 
-
             # We cannot handle the module on the master node, there are now three options:
             # assume intermediate DistributedModel on master if graph is empty (or user wants to maximize his compute
             # contribution before offloading?)
@@ -304,24 +272,6 @@
             # attempt intermediate DistributedModel on best candidate
             # elif not distributed_graph: # Commented out for the same reason as the multi-masternode stuff below...
             # For now, we are just attempting candidate node offload and then defaulting to User masternode distribution
-<<<<<<< HEAD
-            elif isinstance(module, nn.ModuleList):
-                graph = []
-
-                for i, layer in enumerate(module):
-                    sub_mod_id = mod_id + [i]
-
-                    # if layer_memory < self.master_node.available_memory:
-                    #     self.master_node.available_memory -= layer_memory
-                    # elif layer_memory < nodes[candidate_node]["memory"]:
-                    # self.wrap_module(sub_mod_id, nodes[candidate_node]["connection"])
-
-                    nodes, subgraph = recurse_model(layer, nodes, candidate_node, sub_mod_id)
-                    graph.append(subgraph)
-                return nodes, graph
-=======
->>>>>>> e0772783
-
             else:
                 # Spawn secondary DistributedModel on master (subgraph)
                 graph = []
@@ -478,72 +428,4 @@
     #
     # async def async_send_backward(self, node: Connection, args, context: bytes = b""):
     #     pickled_data = b"BACKWARD" + context + pickle.dumps(args)
-    #     self.send_to_node(node, pickled_data)
-
-<<<<<<< HEAD
-=======
-class DistributedParameterList():
-    def __init__(self, distributed_model: DistributedModel):
-        self.distributed_model = distributed_model
-        self.parameters = []
-        
-
->>>>>>> e0772783
-# class DistributedSubModule(nn.Module):
-#     """
-#     DistributedSubModule:
-#         An offloaded submodule assigned by the master node and run on a worker.
-#     """
-#     def __init__(self, module: nn.Module, module_id: bytes, worker: Worker, offloaded: Connection):
-#         super(DistributedSubModule, self).__init__()
-#
-#         self.module = module
-#         self.module_id = module_id
-#
-#         self.worker = worker
-#         self.offloaded = offloaded
-#
-#         self.forward_relays = queue.Queue()
-#         self.backward_relays = queue.Queue()
-#         self.intermediates = queue.Queue()
-#
-#         self.optimizer = None
-#         self.loss = None
-#
-#     def forward(self):
-#         if self.forward_relays.empty() is False:
-#             # Grab queued forward pass and unpack values if any
-#             prev_forward = self.forward_relays.get()
-#             if isinstance(prev_forward, tuple):
-#                 args, kwargs = prev_forward
-#             else:
-#                 args = prev_forward
-#                 kwargs = {}
-#
-#             # Clear tensor of any previous info, set up for custom backward pass
-#             _input = handle_output(args).clone().detach().requires_grad_()  # Move the detaching to the end so we don't
-#             _output = self.module(_input, **kwargs)                         # send the useless data over p2p
-#
-#             # Store output and input tensor for backward pass
-#             self.intermediates.put([_input, handle_output(_output)])
-#
-#             # Relay forward pass to the next node
-#             self.worker.send_forward(self.offloaded, args, self.module_id)
-#
-#     def backward(self):
-#         # Complete any outstanding back propagations
-#         if self.backward_relays.empty() is False:
-#             # Grab backwards pass from incoming node and our associated input/output from forward pass
-#             loss_relay = self.backward_relays.get()
-#             assoc_input, assoc_output = self.intermediates.get()
-#
-#             # Continue backwards pass on our section of model
-#             assoc_output.backward(loss_relay, retain_graph=True)  # Do we need this?
-#
-#             self.optimizer.zero_grad()
-#             self.optimizer.step()
-#
-#             # Pass along backwards pass to next node
-#             dvalues = assoc_input.grad
-#
-#             self.worker.send_backward(self.offloaded, dvalues, self.module_id)+    #     self.send_to_node(node, pickled_data)