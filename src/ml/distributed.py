from src.ml.model_analyzer import handle_output, get_first_layer, estimate_memory, access_module, find_module
from src.roles.worker import Worker
from src.p2p.connection import Connection

import torch.nn as nn
import torch.optim as optim
import threading
import inspect
import pickle
import torch
import queue
import time
import ast
import os


MAX_WAIT_TIME = 3


class Trainer:
    def __init__(self, worker):
        self.worker = worker

    def run_training(self):
        pass

    def average_gradients(self):
        pass


class DistributedModel(nn.Module):
    """
    DistributedModel:
        Is able to host offloaded submodules along with local operations. Can be spawned
        by a Worker or a User. Host is referred to as the 'master' node.
    """
    def __init__(self, model: nn.Module, master_node: Worker, config=None, device=None):
        super(DistributedModel, self).__init__()

        self.master_node = master_node
        self.model = model
        self.model.forward_queues = queue.Queue()
        self.model.backward_queues = queue.Queue()
        self.model.intermediates = [[]]  # Queue to hold intermediates, must be converted into dictionary
                                                      # of queues if we wish to perform multiple epochs concurrently
        self.master_node.modules["Master"] = self.model

        self.graph = self.distribute_model(config) 
        self.device = device if device else "cuda" if torch.cuda.is_available() else "cpu"
        print(self.graph)
        
        self.spawn_workers = []

    def forward(self, *args, **kwargs):
        if len(args) == 1:
            args = args[0]

        # Temporary fix for clearing non-training forward pass
        self.model.forward_queues = queue.Queue()
        self.model.backward_queues = queue.Queue()
        self.model.intermediates = [[]]

        x = self.model(args, **kwargs)

<<<<<<< HEAD
        # if self.training:
        #     x.loss.backward = self.backward
=======
        if self.training:
            x.loss.backward = self.backward

>>>>>>> 2486f864
        return x

    def backward(self, loss):

        # Get the oldest epoch intermediates from storage via dict key lookup (todo)
        while len(self.model.intermediates) > 0:
            vals = self.model.intermediates.pop(-1)

            if len(vals) == 3:  # Len == 3 means connection info is present TODO: better context creation
                assoc_input, assoc_output, module_id = vals
                assoc_output.backward(loss, retain_graph=True)
                loss = assoc_input.grad
                connection = self.master_node.distributed_graph[module_id]

                self.master_node.send_backward(connection, loss, context=module_id)

                if self.model.backward_relays.not_empty:
                    loss = self.model.backward_relays.get()

            # Len vals 2 means backwards pass of last submodule
            elif len(vals) == 2:
                val1, val2 = vals

                # Pass of the first submodule / section contains tensor in the first position
                if isinstance(val1, torch.Tensor):
                    assoc_output, _ = vals
                    loss = assoc_output.backward(loss, retain_graph=True)
                # Pass of the last section
                else:
                    module_id, assoc_input = vals
                    connection = self.master_node.distributed_graph[module_id]

                    # If there are remaining computations between output and last submodule
                    n_queued = self.model.backward_queues.qsize()
                    start_time = time.time()

                    if loss.grad_fn is not None:
                        loss.backward()
                        self.master_node.send_backward(connection, assoc_input.grad, context=module_id)
                    else:
                        self.master_node.send_backward(connection, loss, context=module_id)

                    while not self.model.backward_queues.qsize() <= n_queued:
                        if time.time() - start_time >= MAX_WAIT_TIME:
                            # Logic here to request another worker take his place
                            pass

                    loss = self.model.backward_queues.get()

            elif len(vals) == 1:
                assoc_input = vals[0]
                if isinstance(assoc_input, torch.Tensor):
                    assoc_input.backward(loss)
            else:
                raise "Expect vals to be of length 2 or 3."

    def get_node_most_memory(self):
        # gets node with most memory, returns key and memory
        key = max(self.master_node.nodes, key=lambda x: self.master_node.nodes[x]['memory'])
        return key, self.master_node.nodes[key]['memory']
        
    def parameters(self, recurse=True):
        parameters = []
        for module in list(self.model.children()):
            if contains_offloaded(module):
                pass
            else:
                parameters.append(module.parameters())

    def update_parameters(self, parameters):
        pass

    def distribute_model(self, config=None):
        # Retrieve model names and assign workers to offload. Contact candidate workers
        # and ensure they are ready to receive the model / train
        distributed_module_ids = []

        if config:

            for mod_name, worker_id in config.items():
                node = self.master_node.nodes[worker_id]
                target = find_module(self.model, mod_name)
                assert target is not None, f"Module {mod_name} not found in model."
                module, mod_ids = target # unpacking the tuple
                module_memory = estimate_memory(module)
                node['memory'] -= module_memory
                self.wrap_module(mod_ids, node["connection"])
                return 0,0

        def recurse_model(module, mod_id=[]):
            # Get module information

            module_memory = estimate_memory(module)
            module_children = list(module.named_children())
            module_type = f"{type(module)}".split(".")[-1].split(">")[0][:-1]

            # See if we can handle the input first
            if module_memory < self.master_node.available_memory:
                self.master_node.available_memory -= module_memory
                return [{
                    "id": "MASTER",
                    "type": module_type,
                    "module_id": mod_id,
                }]

            elif module_memory < self.get_node_most_memory()[1]:
                worker_key = self.get_node_most_memory()[0]
                self.master_node.nodes[worker_key]['memory'] -= module_memory
                distributed_module_ids.append(mod_id)
                self.wrap_module(mod_id, self.master_node.nodes[worker_key]["connection"])
                return [{
                    "id": worker_key,
                    "type": module_type,
                    "module_id": mod_id,
                }]


            # We cannot handle the module on the master node, there are now three options:
            # assume intermediate DistributedModel on master if graph is empty (or user wants to maximize his compute
            # contribution before offloading?)
            # attempt to offload module on best candidate
            # attempt intermediate DistributedModel on best candidate
            # elif not distributed_graph: # Commented out for the same reason as the multi-masternode stuff below...
            # For now, we are just attempting candidate node offload and then defaulting to User masternode distribution

            else:
                # Spawn secondary DistributedModel on master (subgraph)
                graph = []

                for i, (name, submodule) in enumerate(module_children):
                    sub_mod_id = mod_id + [i]

                    # Handle submodule
                    subgraph = recurse_model(submodule, sub_mod_id)
                    graph.extend(subgraph)

                return graph

        # Get list of workers and request them be put in a "stand-by" state for the particular request
        # Before we call this method we must:
        #   confirm connecting users via SC if the user is the master
        #   If the worker is the master, residual workers can confirm sub-master via SC seed nodes
        #   if we are in the validator state

        graph = recurse_model(self.model)

        # for thread in self.spawn_workers:
        #     thread.join()

        return graph

    # def offload_module(self, parent_module, child_module, connection):
    #     # Wait for some sort of signal from worker to know that it has taken
    #     start_time = time.time()
    #
    #     while True:
    #         if time.time() - start_time > MAX_WAIT_TIME:
    #             # Select another worker if current worker takes too long
    #             connection = max(self.master_node.nodes, key=lambda x: x["memory"])
    #         elif self.master_node

    def wrap_module(self, module_id: list, worker: Connection):
        child_module = access_module(self.model, module_id)
        parent_module = access_module(self.model, module_id[:-1]) if len(module_id) > 1 else self.model

        offloaded_module = OffloadedModule(self.master_node, worker)

        # Remove offloaded module from main model optimizer
        child_params = set(child_module.parameters())  # Using set for efficient membership check
        current_params = {name: param for name, param in self.named_parameters()}

        # Remove the parameters of the child_module from the current parameters
        for name, param in list(current_params.items()):
            if param in child_params:
                del self.state_dict()[name]

        # Load the updated parameters into the model
        # self.load_state_dict(current_params)

        if isinstance(parent_module, nn.ModuleList):
            parent_module[module_id[-1]] = offloaded_module
        else:
            child_name = list(parent_module.named_children())[module_id[-1]][0]
            setattr(parent_module, child_name, offloaded_module)

        # Spawn a worker thread for the offloaded module
        offloaded_module.spawn_worker(child_module, module_id)

        # spawn_worker = threading.Thread(target=offloaded_module.spawn_worker, args=(child_module, module_id))
        # spawn_worker.start()
        # self.spawn_workers.append(spawn_worker)


class OffloadedModule(nn.Module):
    """
    OffloadedModule:
        A module wrapper that handles offloading on the master node without disrupting normal
        pytorch model flow.
    """
    def __init__(self, master_node: Worker, worker_node: Connection):
        super(OffloadedModule, self).__init__()

        self.master_node = master_node
        self.worker_node = worker_node

        self.module_id = None

    def spawn_worker(self, module: nn.Module, module_id: list):
        # # Initialize a threading Timer to monitor the loading process
        # timer = threading.Timer(MAX_WAIT_TIME, self.handle_timeout)
        # timer.start()

        # try:
        # Send the module to the worker node
        self.module_id = str(module_id).encode()
        module.id = self.module_id

        self.master_node.distributed_graph[self.module_id] = None

        self.master_node.send_module(module, self.worker_node)

        # Wait for the worker node to confirm module loading
        while self.master_node.distributed_graph[self.module_id] is None:
            time.sleep(0.01)

        #     # Module loaded successfully
        # except TimeoutError:
        #     # Timeout occurred, handle it
        #     self.handle_timeout()
        #
        # finally:
        #     # Stop the timer as loading completed (or failed)
        #     timer.cancel()

    def handle_timeout(self):
        # Timeout occurred, switch to another worker
        new_worker_node = self.master_node.select_candidate_worker()
        if new_worker_node:
            self.worker_node = new_worker_node["connection"]
        else:
            # No available workers found, handle the situation accordingly
            pass

    def forward(self, *args, **kwargs):
        start_time = time.time()
        n_queued = self.master_node.modules["Master"].forward_queues.qsize()  # forward_queues[self.module_id].qsize() TODO, indexing by module id

        # Store the intermediate tensor for backwards pass
        self.master_node.modules["Master"].intermediates[-1].extend([handle_output(args), self.module_id])

        # Relay forward pass to next node
        self.master_node.send_forward(self.worker_node, (args, kwargs), context=self.module_id)

        while self.master_node.modules["Master"].forward_queues.qsize() <= n_queued:
            if time.time() - start_time >= MAX_WAIT_TIME:
                # Logic here to request another worker take his place
                pass

        # Grab returned tensor
        output = self.master_node.modules["Master"].forward_queues.get()

        inter_storage = [self.module_id, handle_output(output)]  # Store associated output

        # Store intermediates and connection for backwards pass
        self.master_node.modules["Master"].intermediates.append(inter_storage)

        return output

    # async def async_send_forward(self, node: Connection, args, context: bytes = b""):
    #     pickled_data = b"FORWARD" + context + pickle.dumps(args)
    #
    #     self.send_to_node(node, pickled_data)
    #
    # async def async_send_backward(self, node: Connection, args, context: bytes = b""):
    #     pickled_data = b"BACKWARD" + context + pickle.dumps(args)
    #     self.send_to_node(node, pickled_data)

class DistributedParameterList():
    def __init__(self, distributed_model: DistributedModel):
        self.distributed_model = distributed_model
        self.parameters = []
        

# class DistributedSubModule(nn.Module):
#     """
#     DistributedSubModule:
#         An offloaded submodule assigned by the master node and run on a worker.
#     """
#     def __init__(self, module: nn.Module, module_id: bytes, worker: Worker, offloaded: Connection):
#         super(DistributedSubModule, self).__init__()
#
#         self.module = module
#         self.module_id = module_id
#
#         self.worker = worker
#         self.offloaded = offloaded
#
#         self.forward_relays = queue.Queue()
#         self.backward_relays = queue.Queue()
#         self.intermediates = queue.Queue()
#
#         self.optimizer = None
#         self.loss = None
#
#     def forward(self):
#         if self.forward_relays.empty() is False:
#             # Grab queued forward pass and unpack values if any
#             prev_forward = self.forward_relays.get()
#             if isinstance(prev_forward, tuple):
#                 args, kwargs = prev_forward
#             else:
#                 args = prev_forward
#                 kwargs = {}
#
#             # Clear tensor of any previous info, set up for custom backward pass
#             _input = handle_output(args).clone().detach().requires_grad_()  # Move the detaching to the end so we don't
#             _output = self.module(_input, **kwargs)                         # send the useless data over p2p
#
#             # Store output and input tensor for backward pass
#             self.intermediates.put([_input, handle_output(_output)])
#
#             # Relay forward pass to the next node
#             self.worker.send_forward(self.offloaded, args, self.module_id)
#
#     def backward(self):
#         # Complete any outstanding back propagations
#         if self.backward_relays.empty() is False:
#             # Grab backwards pass from incoming node and our associated input/output from forward pass
#             loss_relay = self.backward_relays.get()
#             assoc_input, assoc_output = self.intermediates.get()
#
#             # Continue backwards pass on our section of model
#             assoc_output.backward(loss_relay, retain_graph=True)  # Do we need this?
#
#             self.optimizer.zero_grad()
#             self.optimizer.step()
#
#             # Pass along backwards pass to next node
#             dvalues = assoc_input.grad
#
#             self.worker.send_backward(self.offloaded, dvalues, self.module_id)<|MERGE_RESOLUTION|>--- conflicted
+++ resolved
@@ -62,14 +62,6 @@
 
         x = self.model(args, **kwargs)
 
-<<<<<<< HEAD
-        # if self.training:
-        #     x.loss.backward = self.backward
-=======
-        if self.training:
-            x.loss.backward = self.backward
-
->>>>>>> 2486f864
         return x
 
     def backward(self, loss):
