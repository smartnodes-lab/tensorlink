--- conflicted
+++ resolved
@@ -145,15 +145,12 @@
 
     d_optimizer = torch.optim.Adam(d_model.parameters(), lr=1e-5)
 
-<<<<<<< HEAD
     param_change = not torch.allclose(list(model.parameters())[0], list(d_model.model.parameters())[0])
     print("WEIGHT UPDATE CHECK:", param_change)
 
     # test this:
     # torch.nn.utils.clip_grad_norm_(model.parameters(), 1.0) # not sure if this would work with distributed    
 
-=======
->>>>>>> 2486f864
     # fp_check(model)
     # simple_train(model, optimizer)
     # hf_train(model, optimizer)
